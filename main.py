# main.py

import dataset_tools as dtools
import os

import torch
from torch.utils.data import DataLoader, Dataset, Subset
import torchvision
from torchvision import models
import torch.nn as nn
from torchvision.models.detection import fasterrcnn_mobilenet_v3_large_320_fpn
from torchvision.models.detection.faster_rcnn import FastRCNNPredictor
from torchmetrics.detection.mean_ap import MeanAveragePrecision

from tqdm import tqdm

# Visualization
from PIL import Image
import matplotlib.pyplot as plt
import matplotlib.patches as patches
import numpy as np

# Cross-Validation
from sklearn.model_selection import KFold

# import other python
from dataset import MineralImage5k

# import .env
from dotenv import load_dotenv, dotenv_values

load_dotenv()

<<<<<<< HEAD
=======

def plot_training_curves(train_losses, val_maps, fold_num):
    """Plot training loss and validation mAP curves"""
    fig, (ax1, ax2) = plt.subplots(1, 2, figsize=(15, 5))
    
    # Plot training loss
    ax1.plot(train_losses, 'b-', label='Training Loss', linewidth=2)
    ax1.set_xlabel('Epoch')
    ax1.set_ylabel('Loss')
    ax1.set_title(f'Training Loss - Fold {fold_num}')
    ax1.grid(True, alpha=0.3)
    ax1.legend()
    
    # Plot validation mAP
    ax2.plot(val_maps, 'r-', label='Validation mAP', linewidth=2)
    ax2.set_xlabel('Epoch')
    ax2.set_ylabel('mAP')
    ax2.set_title(f'Validation mAP - Fold {fold_num}')
    ax2.grid(True, alpha=0.3)
    ax2.legend()
    
    plt.tight_layout()
    plt.savefig(f'training_curves_fold_{fold_num}.png', dpi=300, bbox_inches='tight')
    plt.show()

def plot_cross_validation_results(all_fold_results):
    """Plot results across all folds"""
    fold_numbers = list(range(1, len(all_fold_results) + 1))
    final_maps = [results['final_map'] for results in all_fold_results]
    
    plt.figure(figsize=(10, 6))
    bars = plt.bar(fold_numbers, final_maps, color='skyblue', edgecolor='navy', alpha=0.7)
    plt.axhline(y=np.mean(final_maps), color='red', linestyle='--', 
                label=f'Mean mAP: {np.mean(final_maps):.4f}')
    
    # Add value labels on bars
    for bar, map_val in zip(bars, final_maps):
        plt.text(bar.get_x() + bar.get_width()/2, bar.get_height() + 0.005,
                f'{map_val:.4f}', ha='center', va='bottom')
    
    plt.xlabel('Fold')
    plt.ylabel('Final mAP')
    plt.title('Cross-Validation Results')
    plt.legend()
    plt.grid(True, alpha=0.3)
    plt.tight_layout()
    plt.savefig('cross_validation_results.png', dpi=300, bbox_inches='tight')
    plt.show()

def visualize_predictions(model, dataset, device, num_samples=6, confidence_threshold=0.5):
    """Visualize model predictions on sample images"""
    model.eval()
    
    # Get random samples
    indices = np.random.choice(len(dataset), num_samples, replace=False)
    
    fig, axes = plt.subplots(2, 3, figsize=(18, 12))
    axes = axes.flatten()
    
    class_names = ['background', 'class1', 'class2', 'class3', 'class4', 'class5', 'class6']  # Update with your actual class names
    colors = ['red', 'blue', 'green', 'orange', 'purple', 'brown', 'pink']
    
    with torch.no_grad():
        for i, idx in enumerate(indices):
            image, target = dataset[idx]
            
            # Get prediction
            image_tensor = image.unsqueeze(0).to(device)
            prediction = model(image_tensor)[0]
            
            # Convert image to numpy for visualization
            if image.shape[0] == 3:  # RGB
                img_np = image.permute(1, 2, 0).cpu().numpy()
            else:
                img_np = image.squeeze().cpu().numpy()
                img_np = np.stack([img_np] * 3, axis=-1)  # Convert to RGB
            
            # Denormalize if needed (adjust based on your preprocessing)
            img_np = np.clip(img_np, 0, 1)
            
            ax = axes[i]
            ax.imshow(img_np)
            
            # Draw ground truth boxes (green)
            if 'boxes' in target:
                gt_boxes = target['boxes'].cpu().numpy()
                gt_labels = target['labels'].cpu().numpy()
                
                for box, label in zip(gt_boxes, gt_labels):
                    x1, y1, x2, y2 = box
                    rect = patches.Rectangle((x1, y1), x2-x1, y2-y1, 
                                           linewidth=2, edgecolor='green', 
                                           facecolor='none', linestyle='--')
                    ax.add_patch(rect)
                    ax.text(x1, y1-5, f'GT: {class_names[label]}', 
                           color='green', fontsize=8, weight='bold')
            
            # Draw predictions (red)
            pred_boxes = prediction['boxes'].cpu().numpy()
            pred_labels = prediction['labels'].cpu().numpy()
            pred_scores = prediction['scores'].cpu().numpy()
            
            for box, label, score in zip(pred_boxes, pred_labels, pred_scores):
                if score > confidence_threshold:
                    x1, y1, x2, y2 = box
                    rect = patches.Rectangle((x1, y1), x2-x1, y2-y1, 
                                           linewidth=2, edgecolor=colors[label % len(colors)], 
                                           facecolor='none')
                    ax.add_patch(rect)
                    ax.text(x1, y2+15, f'{class_names[label]}: {score:.2f}', 
                           color=colors[label % len(colors)], fontsize=8, weight='bold')
            
            ax.set_title(f'Sample {idx}')
            ax.axis('off')
    
    plt.tight_layout()
    plt.savefig('predictions_visualization.png', dpi=300, bbox_inches='tight')
    plt.show()

def plot_loss_components(loss_history):
    """Plot different components of the loss if available"""
    if not loss_history:
        return
    
    # Extract loss components
    epochs = range(1, len(loss_history) + 1)
    
    plt.figure(figsize=(12, 8))
    
    # If you track individual loss components, plot them separately
    total_losses = [sum(loss_dict.values()) for loss_dict in loss_history]
    plt.plot(epochs, total_losses, 'b-', linewidth=2, label='Total Loss')
    
    plt.xlabel('Epoch')
    plt.ylabel('Loss')
    plt.title('Training Loss Components')
    plt.legend()
    plt.grid(True, alpha=0.3)
    plt.tight_layout()
    plt.savefig('loss_components.png', dpi=300, bbox_inches='tight')
    plt.show()


>>>>>>> c7d51178
def main():
    # Download datasets
    dst_dir = os.path.expanduser(os.getenv("DATASET_DIR"))

    dataset_path = os.path.join(dst_dir, 'mineralimage5k')
    if not os.path.exists(dataset_path):
        dtools.download(dataset='MineralImage5k', dst_dir=dst_dir)
    else:
        print("Dataset already cached!")

    # Split datasets
    dataset = MineralImage5k(root_dir=dataset_path, max_files=2000)
    print(len(dataset))

    # device init
    if torch.cuda.is_available():
        device = torch.device("cuda")
    elif torch.backends.mps.is_available():
        device = torch.device("mps")
    else:
        device = torch.device("cpu")
    print(f"Using device: {device}")

    model = fasterrcnn_mobilenet_v3_large_320_fpn()
    in_features = model.roi_heads.box_predictor.cls_score.in_features
    model.roi_heads.box_predictor = FastRCNNPredictor(in_features, 7)

    if os.path.exists(os.getenv("MODEL_PTH")):
        model.load_state_dict(torch.load(os.getenv("MODEL_PTH")))
        print("successfully load the model!!!")

    model.to(device)

    # Tunning
<<<<<<< HEAD
    LEARNING_RATE = 7e-5
    WEIGHT_DECAY = 1e-6
    K_FOLDS = 10
    N_EPOCHS = 20
    BATCH_SIZE = 256
=======
    LEARNING_RATE = 8e-5 #default 7e-5
    WEIGHT_DECAY = 2e-6 # default 1e-6
    K_FOLDS = 2 #default 5
    N_EPOCHS = 5 # default 20
    BATCH_SIZE = 64 # default 64
>>>>>>> c7d51178

    # useful option init
    optimizer = torch.optim.Adam(model.parameters(), lr=LEARNING_RATE, weight_decay=WEIGHT_DECAY)

    train_metrics = []
    val_metrics = []

    all_fold_results = []
    all_train_losses = []
    all_mAPs_scores = []
    k_fold = KFold(n_splits=K_FOLDS, shuffle=True)
    results = {}


    def collate_fn(batch):
        images, targets = zip(*batch)
        images = torch.stack(images, dim=0)
        return images, targets

    for fold, (train_idx, val_idx) in enumerate(k_fold.split(dataset)):
        print(f"\nFold {fold + 1}/{K_FOLDS}")

        train_subset = Subset(dataset, train_idx)
        val_subset = Subset(dataset, val_idx)

        train_loader = DataLoader(train_subset, batch_size=BATCH_SIZE, shuffle=True, collate_fn=collate_fn)
        val_loader = DataLoader(val_subset, batch_size=BATCH_SIZE, shuffle=False, collate_fn=collate_fn)
        for epoch in range(N_EPOCHS):
            print(f"\nEpoch {epoch + 1}/{N_EPOCHS}")
            # Train
            model.train()
            train_loss = 0.0
            train_loader_tqdm = tqdm(train_loader, desc="Training", leave=False)

            for images, targets in train_loader_tqdm:
                images = list(img.to(device) for img in images)
                targets = [{k: v.to(device) for k, v in t.items()} for t in targets]

                optimizer.zero_grad()
                loss_dict = model(images, targets)
                loss = sum(loss for loss in loss_dict.values())
                loss.backward()
                optimizer.step()

                batch_loss = loss.item()
                train_loss += batch_loss
                train_loader_tqdm.set_postfix(loss=f"{batch_loss:.4f}")

            avg_train_loss = train_loss / len(train_loader)
            print(f"Average Train Loss: {avg_train_loss:.4f}")

            all_train_losses.append(avg_train_loss)
            # Store training metrics

            metric = MeanAveragePrecision()
            # Validation
            model.eval()
            val_loader_tqdm = tqdm(val_loader, desc="Validating", leave=False)
            with torch.no_grad():
                for images, targets in val_loader_tqdm:
                    images = list(img.to(device) for img in images)
                    targets = [{k: v.to(device) for k, v in t.items()} for t in targets]

                    outputs = model(images)
                    # Move to CPU for torchmetrics
                    outputs = [{k: v.cpu() for k, v in o.items()} for o in outputs]
                    targets = [{k: v.cpu() for k, v in t.items()} for t in targets]

                    # Update mAP metric
                    metric.update(outputs, targets)
            # Compute final result
            result = metric.compute()
            all_mAPs_scores.append(result['map'])
            all_fold_results.append({
                'train_losses': all_train_losses[-N_EPOCHS:],  # Last N_EPOCHS entries
                'val_maps': all_mAPs_scores[-N_EPOCHS:],       # Last N_EPOCHS entries
                'final_map': all_mAPs_scores[-1].item() if hasattr(all_mAPs_scores[-1], 'item') else all_mAPs_scores[-1]
                })
            print(f"mAP: {result['map']:.4f}")

    # Test
    # Step 1: Initialize metric
    map_metric = MeanAveragePrecision()
    test_loader = DataLoader(dataset, BATCH_SIZE, shuffle=False, collate_fn=collate_fn)

    print("Begin Testing...")
    # Step 2: Set model to evaluation mode
    model.eval()

    # Step 3: Loop through test data
    with torch.no_grad():
        for images, targets in tqdm(test_loader, desc="Testing"):
            images = list(img.to(device) for img in images)
            targets = [{k: v.to(device) for k, v in t.items()} for t in targets]

            outputs = model(images)

            # Convert to CPU for metric calculation
            outputs = [{k: v.cpu() for k, v in out.items()} for out in outputs]
            targets = [{k: v.cpu() for k, v in tgt.items()} for tgt in targets]

            # Step 4: Update mAP metric
            map_metric.update(outputs, targets)

    # Step 5: Compute final mAP scores
    results = map_metric.compute()

    # Step 6: Print results
    print(f"mAP: {result['map']:.4f}")
    
<<<<<<< HEAD
    # Save the model
    torch.save(model.state_dict(), 'model_brain.pth')

=======
    
    # Step 7: Visualize predictions
    print("Visualizing predictions...")
    visualize_predictions(model, dataset, device, num_samples=6, confidence_threshold=0.5)
    
    plt.figure(figsize=(10, 6))

     # Plot 1: Training curves for all folds
    plt.subplot(2, 2, 1)
    for i, fold_result in enumerate(all_fold_results):
        plt.plot(fold_result['train_losses'], label=f'Fold {i+1}', alpha=0.7)
    plt.xlabel('Epoch')
    plt.ylabel('Training Loss')
    plt.title('Training Loss - All Folds')
    plt.legend()
    plt.grid(True, alpha=0.3)
    
    # Plot 2: Validation mAP for all folds
    plt.subplot(2, 2, 2)
    for i, fold_result in enumerate(all_fold_results):
        plt.plot(fold_result['val_maps'], label=f'Fold {i+1}', alpha=0.7)
    plt.xlabel('Epoch')
    plt.ylabel('Validation mAP')
    plt.title('Validation mAP - All Folds')
    plt.legend()
    plt.grid(True, alpha=0.3)
    
    # Plot 3: Final mAP per fold
    plt.subplot(2, 2, 3)
    fold_nums = list(range(1, len(all_mAPs_scores) + 1))
    final_maps = [r.item() if hasattr(r, 'item') else r for r in all_mAPs_scores]
    plt.bar(fold_nums, final_maps, alpha=0.7, color='skyblue')
    plt.xlabel('Fold')
    plt.ylabel('Final mAP')
    plt.title('Final mAP per Fold')
    plt.grid(True, alpha=0.3)
    
    # Plot 4: Summary statistics
    plt.subplot(2, 2, 4)
    plt.text(0.1, 0.8, f"Mean mAP: {np.mean(final_maps):.4f}", fontsize=12, transform=plt.gca().transAxes)
    plt.text(0.1, 0.7, f"Std mAP: {np.std(final_maps):.4f}", fontsize=12, transform=plt.gca().transAxes)
    plt.text(0.1, 0.6, f"Final Test mAP: {results['map']:.4f}", fontsize=12, transform=plt.gca().transAxes)
    plt.text(0.1, 0.5, f"Number of Folds: {K_FOLDS}", fontsize=12, transform=plt.gca().transAxes)
    plt.text(0.1, 0.4, f"Epochs per Fold: {N_EPOCHS}", fontsize=12, transform=plt.gca().transAxes)
    plt.title('Training Summary')
    plt.axis('off')
    
    plt.tight_layout()
    plt.savefig('training_summary.png', dpi=300, bbox_inches='tight')
    plt.show()
    
    best_val_loss = min(all_train_losses)
    best_mAP_score = max([r.item() if hasattr(r, 'item') else r for r in all_mAPs_scores])
    
    # Save the model state dictionary
    # torch.save({'model_state_dict': model.state_dict(), 'train_loss': best_val_loss, 'mAP_score': best_mAP_score}, "model_brain.pth")
    # print("Model Saved")
>>>>>>> c7d51178

if __name__ == "__main__":
    main()
<|MERGE_RESOLUTION|>--- conflicted
+++ resolved
@@ -30,9 +30,6 @@
 from dotenv import load_dotenv, dotenv_values
 
 load_dotenv()
-
-<<<<<<< HEAD
-=======
 
 def plot_training_curves(train_losses, val_maps, fold_num):
     """Plot training loss and validation mAP curves"""
@@ -175,8 +172,6 @@
     plt.savefig('loss_components.png', dpi=300, bbox_inches='tight')
     plt.show()
 
-
->>>>>>> c7d51178
 def main():
     # Download datasets
     dst_dir = os.path.expanduser(os.getenv("DATASET_DIR"))
@@ -211,19 +206,11 @@
     model.to(device)
 
     # Tunning
-<<<<<<< HEAD
     LEARNING_RATE = 7e-5
     WEIGHT_DECAY = 1e-6
     K_FOLDS = 10
     N_EPOCHS = 20
     BATCH_SIZE = 256
-=======
-    LEARNING_RATE = 8e-5 #default 7e-5
-    WEIGHT_DECAY = 2e-6 # default 1e-6
-    K_FOLDS = 2 #default 5
-    N_EPOCHS = 5 # default 20
-    BATCH_SIZE = 64 # default 64
->>>>>>> c7d51178
 
     # useful option init
     optimizer = torch.optim.Adam(model.parameters(), lr=LEARNING_RATE, weight_decay=WEIGHT_DECAY)
@@ -334,12 +321,6 @@
     # Step 6: Print results
     print(f"mAP: {result['map']:.4f}")
     
-<<<<<<< HEAD
-    # Save the model
-    torch.save(model.state_dict(), 'model_brain.pth')
-
-=======
-    
     # Step 7: Visualize predictions
     print("Visualizing predictions...")
     visualize_predictions(model, dataset, device, num_samples=6, confidence_threshold=0.5)
@@ -392,11 +373,9 @@
     
     best_val_loss = min(all_train_losses)
     best_mAP_score = max([r.item() if hasattr(r, 'item') else r for r in all_mAPs_scores])
-    
-    # Save the model state dictionary
-    # torch.save({'model_state_dict': model.state_dict(), 'train_loss': best_val_loss, 'mAP_score': best_mAP_score}, "model_brain.pth")
-    # print("Model Saved")
->>>>>>> c7d51178
-
+
+    # Save the model
+    torch.save(model.state_dict(), 'model_brain.pth')
+ 
 if __name__ == "__main__":
     main()
